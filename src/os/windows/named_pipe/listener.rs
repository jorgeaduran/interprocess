use super::{path_conversion, pipe_mode, PipeMode, PipeModeTag, PipeStream, PipeStreamRole, RawPipeStream};
use crate::os::windows::{c_wrappers::init_security_attributes, get_borrowed, winprelude::*, FileHandle};
use std::{
    borrow::Cow,
    ffi::OsStr,
    fmt::{self, Debug, Formatter},
    io,
    marker::PhantomData,
    mem::replace,
    num::{NonZeroU32, NonZeroU8},
    ptr,
    sync::{
        atomic::{AtomicBool, Ordering::Relaxed},
        Mutex,
    },
};
use to_method::To;
use windows_sys::Win32::{
    Foundation::ERROR_PIPE_CONNECTED,
    Storage::FileSystem::{FILE_FLAG_FIRST_PIPE_INSTANCE, FILE_FLAG_OVERLAPPED, FILE_FLAG_WRITE_THROUGH},
    System::Pipes::{ConnectNamedPipe, CreateNamedPipeW, PIPE_NOWAIT, PIPE_REJECT_REMOTE_CLIENTS},
};

/// The server for a named pipe, listening for connections to clients and producing pipe streams.
///
/// Note that this type does not correspond to any Win32 object, and is an invention of Interprocess
/// in its entirety.
///
/// The only way to create a `PipeListener` is to use [`PipeListenerOptions`]. See its documentation
/// for more.
// TODO examples
pub struct PipeListener<Rm: PipeModeTag, Sm: PipeModeTag> {
    config: PipeListenerOptions<'static>, // We need the options to create new instances
    nonblocking: AtomicBool,
    stored_instance: Mutex<FileHandle>,
    _phantom: PhantomData<(Rm, Sm)>,
}
/// An iterator that infinitely [`.accept`](PipeListener::accept)s connections on a
/// [`PipeListener`].
///
/// This iterator is created by the [`.incoming()`](PipeListener::incoming) method on
/// [`PipeListener`]. See its documentation for more.
pub struct Incoming<'a, Rm: PipeModeTag, Sm: PipeModeTag> {
    listener: &'a PipeListener<Rm, Sm>,
}
impl<'a, Rm: PipeModeTag, Sm: PipeModeTag> Iterator for Incoming<'a, Rm, Sm> {
    type Item = io::Result<PipeStream<Rm, Sm>>;
    fn next(&mut self) -> Option<Self::Item> {
        Some(self.listener.accept())
    }
}
impl<'a, Rm: PipeModeTag, Sm: PipeModeTag> IntoIterator for &'a PipeListener<Rm, Sm> {
    type IntoIter = Incoming<'a, Rm, Sm>;
    type Item = <Incoming<'a, Rm, Sm> as Iterator>::Item;
    fn into_iter(self) -> Self::IntoIter {
        self.incoming()
    }
}
impl<Rm: PipeModeTag, Sm: PipeModeTag> PipeListener<Rm, Sm> {
    const STREAM_ROLE: PipeStreamRole = PipeStreamRole::get_for_rm_sm::<Rm, Sm>();

    /// Blocks until a client connects to the named pipe, creating a `Stream` to communicate with the pipe.
    ///
    /// See `incoming` for an iterator version of this.
    pub fn accept(&self) -> io::Result<PipeStream<Rm, Sm>> {
        let instance_to_hand_out = {
            let mut stored_instance = self.stored_instance.lock().expect("unexpected lock poison");
            // Doesn't actually even need to be atomic to begin with, but it's simpler and more
            // convenient to do this instead. The mutex takes care of ordering.
            let nonblocking = self.nonblocking.load(Relaxed);
            block_on_connect(stored_instance.as_handle())?;
            let new_instance = self.create_instance(nonblocking)?;
            replace(&mut *stored_instance, new_instance)
        };

        let raw = RawPipeStream::new_server(instance_to_hand_out);

        Ok(PipeStream::new(raw))
    }
    /// Creates an iterator which accepts connections from clients, blocking each time `next()` is
    /// called until one connects.
    pub fn incoming(&self) -> Incoming<'_, Rm, Sm> {
        Incoming { listener: self }
    }
    /// Enables or disables the nonblocking mode for all existing instances of the listener and
    /// future ones. By default, it is disabled.
    ///
    /// This should ideally be done during creation, using the [`nonblocking` field] of the creation
    /// options, unless there's a good reason not to. This allows making one less system call during
    /// creation.
    ///
    /// See the documentation of the aforementioned field for the exact effects of enabling this
    /// mode.
    ///
    /// [`nonblocking` field]: struct.PipeListenerOptions.html#structfield.nonblocking " "
    pub fn set_nonblocking(&self, nonblocking: bool) -> io::Result<()> {
        let instance = self.stored_instance.lock().expect("unexpected lock poison");
        // Doesn't actually even need to be atomic to begin with, but it's simpler and more
        // convenient to do this instead. The mutex takes care of ordering.
        self.nonblocking.store(nonblocking, Relaxed);
        super::set_nonblocking_given_readmode(instance.as_handle(), nonblocking, Rm::MODE)?;
        // Make it clear that the lock survives until this moment.
        drop(instance);
        Ok(())
    }

    fn create_instance(&self, nonblocking: bool) -> io::Result<FileHandle> {
        self.config
            .create_instance(false, nonblocking, false, Self::STREAM_ROLE, Rm::MODE)
            .map(FileHandle)
    }
}
impl<Rm: PipeModeTag, Sm: PipeModeTag> Debug for PipeListener<Rm, Sm> {
    fn fmt(&self, f: &mut Formatter<'_>) -> fmt::Result {
        f.debug_struct("PipeListener")
            .field("config", &self.config)
            .field("instance", &self.stored_instance)
            .field("nonblocking", &self.nonblocking.load(Relaxed))
            .finish()
    }
}
impl<Rm: PipeModeTag, Sm: PipeModeTag> From<PipeListener<Rm, Sm>> for OwnedHandle {
    fn from(p: PipeListener<Rm, Sm>) -> Self {
        p.stored_instance.into_inner().expect("unexpected lock poison").0
    }
}

/// Allows for thorough customization of [`PipeListener`]s during creation.
#[derive(Clone, Debug, PartialEq, Eq, Hash)]
#[non_exhaustive]
pub struct PipeListenerOptions<'a> {
    /// Specifies the name for the named pipe. Since the name typically, but not always, is a string
    /// literal, an owned string does not need to be provided.
    // TODO turn to Path
    pub name: Cow<'a, OsStr>,
    /// Specifies how data is written into the data stream. This is required in all cases,
    /// regardless of whether the pipe is inbound, outbound or duplex, since this affects all data
    /// being written into the pipe, not just the data written by the server.
    pub mode: PipeMode,
    /// Specifies whether nonblocking mode will be enabled for all stream instances upon creation.
    /// By default, it is disabled.
    ///
    /// There are two ways in which the listener is affected by nonblocking mode:
    /// - Whenever [`accept`] is called or [`incoming`] is being iterated through, if there is no
    ///   client currently attempting to connect to the named pipe server, the method will return
    ///   immediately with the [`WouldBlock`](io::ErrorKind::WouldBlock) error instead of blocking
    ///   until one arrives.
    /// - The streams created by [`accept`] and [`incoming`] behave similarly to how client-side
    ///   streams behave in nonblocking mode. See the documentation for `set_nonblocking` for an
    ///   explanation of the exact effects.
    /// [`accept`]: PipeListener::accept
    /// [`incoming`]: PipeListener::incoming
    pub nonblocking: bool,
    /// Specifies the maximum amount of instances of the pipe which can be created, i.e. how many
    /// clients can be communicated with at once. If set to 1, trying to create multiple instances
    /// at the same time will return an error. If set to `None`, no limit is applied. The value 255
    /// is not allowed because of Windows limitations.
    pub instance_limit: Option<NonZeroU8>,
    /// Enables write-through mode, which applies only to network connections to the pipe. If
    /// enabled, writing to the pipe would always block until all data is delivered to the other end
    /// instead of piling up in the kernel's network buffer until a certain amount of data
    /// accamulates or a certain period of time passes, which is when the system actually sends the
    /// contents of the buffer over the network.
    ///
    /// Not required for pipes which are restricted to local connections only. If debug assertions
    /// are enabled, setting this parameter on a local-only pipe will cause a panic when the pipe is
    /// created; in release builds, creation will successfully complete without any errors and the
    /// flag will be completely ignored.
    pub write_through: bool,
    /// Enables remote machines to connect to the named pipe over the network.
    pub accept_remote: bool,
<<<<<<< HEAD
    /// Specifies how big the input buffer should be. The system will automatically adjust this size
    /// to align it as required or clip it by the minimum or maximum buffer size.
    pub input_buffer_size_hint: DWORD,
    /// Specifies how big the output buffer should be. The system will automatically adjust this
    /// size to align it as required or clip it by the minimum or maximum buffer size.
    pub output_buffer_size_hint: DWORD,
    /// The default timeout clients use when connecting. Used unless another timeout is specified
    /// when waiting by a client.
=======
    /// Specifies how big the input buffer should be. The system will automatically adjust this size to align it as
    /// required or clip it by the minimum or maximum buffer size.
    pub input_buffer_size_hint: u32,
    /// Specifies how big the output buffer should be. The system will automatically adjust this size to align it as
    /// required or clip it by the minimum or maximum buffer size.
    pub output_buffer_size_hint: u32,
    /// The default timeout clients use when connecting. Used unless another timeout is specified when waiting by a
    /// client.
>>>>>>> 2559b2d8
    // TODO use WaitTimeout struct
    pub wait_timeout: NonZeroU32,
}
macro_rules! genset {
    ($name:ident : $ty:ty) => {
        #[doc = concat!(
            "Sets the [`",
            stringify!($name),
            "`](#structfield.", stringify!($name),
            ") parameter to the specified value."
        )]
        #[must_use = "builder setters take the entire structure and return the result"]
        pub fn $name(mut self, $name: impl Into<$ty>) -> Self {
            self.$name = $name.into();
            self
        }
    };
    ($($name:ident : $ty:ty),+ $(,)?) => {
        $(genset!($name: $ty);)+
    };
}
impl<'a> PipeListenerOptions<'a> {
    /// Creates a new builder with default options.
    pub fn new() -> Self {
        Self {
            name: Cow::Borrowed(OsStr::new("")),
            mode: PipeMode::Bytes,
            nonblocking: false,
            instance_limit: None,
            write_through: false,
            accept_remote: false,
            input_buffer_size_hint: 512,
            output_buffer_size_hint: 512,
            wait_timeout: NonZeroU32::new(50).unwrap(),
        }
    }
    /// Clones configuration options which are not owned by value and returns a copy of the original
    /// option table which is guaranteed not to borrow anything and thus ascribes to the `'static`
    /// lifetime.
    pub fn to_owned(&self) -> PipeListenerOptions<'static> {
        // We need this ugliness because the compiler does not understand that
        // PipeListenerOptions<'a> can coerce into PipeListenerOptions<'static> if we manually
        // replace the name field with Cow::Owned and just copy all other elements over thanks
        // to the fact that they don't contain a mention of the lifetime 'a. Tbh we need an
        // RFC for this, would be nice.
        PipeListenerOptions {
            name: Cow::Owned(self.name.clone().into_owned()),
            mode: self.mode,
            nonblocking: self.nonblocking,
            instance_limit: self.instance_limit,
            write_through: self.write_through,
            accept_remote: self.accept_remote,
            input_buffer_size_hint: self.input_buffer_size_hint,
            output_buffer_size_hint: self.output_buffer_size_hint,
            wait_timeout: self.wait_timeout,
        }
    }
    genset!(
        name: Cow<'a, OsStr>,
        mode: PipeMode,
        nonblocking: bool,
        instance_limit: Option<NonZeroU8>,
        write_through: bool,
        accept_remote: bool,
        input_buffer_size_hint: u32,
        output_buffer_size_hint: u32,
        wait_timeout: NonZeroU32,
    );
    /// Creates an instance of a pipe for a listener with the specified stream type and with the
    /// first-instance flag set to the specified value.
    pub(super) fn create_instance(
        &self,
        first: bool,
        nonblocking: bool,
        overlapped: bool,
        role: PipeStreamRole,
        read_mode: Option<PipeMode>,
    ) -> io::Result<OwnedHandle> {
        if read_mode == Some(PipeMode::Messages) && self.mode == PipeMode::Bytes {
            return Err(io::Error::new(
                io::ErrorKind::InvalidInput,
                "\
cannot create pipe server that has byte type but reads messages – have you forgotten to set the \
`mode` field in `PipeListenerOptions`?",
            ));
        }

        let path = path_conversion::convert_and_encode_path(&self.name, None);
        let open_mode = self.open_mode(first, role, overlapped);
        let pipe_mode = self.pipe_mode(read_mode, nonblocking);

        let mut sa = init_security_attributes();
        sa.bInheritHandle = 0;
        // TODO security descriptor

        let max_instances = match self.instance_limit.map(NonZeroU8::get) {
            Some(255) => {
                return Err(io::Error::new(
                    io::ErrorKind::InvalidInput,
                    "cannot set 255 as the named pipe instance limit due to 255 being a reserved value",
                ))
            }
            Some(x) => x.to::<u32>(),
            None => 255,
        };

        let (handle, success) = unsafe {
            let handle = CreateNamedPipeW(
                path.as_ptr(),
                open_mode,
                pipe_mode,
                max_instances,
                self.output_buffer_size_hint,
                self.input_buffer_size_hint,
                self.wait_timeout.get(),
                &mut sa as *mut _,
            );
            (handle, handle != INVALID_HANDLE_VALUE)
        };
        ok_or_ret_errno!(success => unsafe {
            // SAFETY: we just made it and received ownership
            OwnedHandle::from_raw_handle(handle as RawHandle)
        })
    }
    /// Creates the pipe listener from the builder. The `Rm` and `Sm` generic arguments specify the
    /// type of pipe stream that the listener will create, thus determining the direction of the
    /// pipe and its mode.
    ///
    /// # Errors
    /// In addition to regular OS errors, an error will be returned if the given `Rm` is
    /// [`pipe_mode::Messages`], but the `mode` field isn't also [`pipe_mode::Messages`].
    pub fn create<Rm: PipeModeTag, Sm: PipeModeTag>(&self) -> io::Result<PipeListener<Rm, Sm>> {
        let (owned_config, instance) = self._create(PipeListener::<Rm, Sm>::STREAM_ROLE, Rm::MODE)?;
        let nonblocking = owned_config.nonblocking.into();
        Ok(PipeListener {
            config: owned_config,
            nonblocking,
            stored_instance: Mutex::new(instance),
            _phantom: PhantomData,
        })
    }
    /// Alias for [`.create()`](Self::create) with the same `Rm` and `Sm`.
    #[inline]
    pub fn create_duplex<M: PipeModeTag>(&self) -> io::Result<PipeListener<M, M>> {
        self.create::<M, M>()
    }
    /// Alias for [`.create()`](Self::create) with an `Sm` of [`pipe_mode::None`].
    #[inline]
    pub fn create_recv_only<Rm: PipeModeTag>(&self) -> io::Result<PipeListener<Rm, pipe_mode::None>> {
        self.create::<Rm, pipe_mode::None>()
    }
    /// Alias for [`.create()`](Self::create) with an `Rm` of [`pipe_mode::None`].
    #[inline]
    pub fn create_send_only<Sm: PipeModeTag>(&self) -> io::Result<PipeListener<pipe_mode::None, Sm>> {
        self.create::<pipe_mode::None, Sm>()
    }
    fn _create(
        &self,
        role: PipeStreamRole,
        read_mode: Option<PipeMode>,
    ) -> io::Result<(PipeListenerOptions<'static>, FileHandle)> {
        let owned_config = self.to_owned();

        let instance = self
            .create_instance(true, self.nonblocking, false, role, read_mode)
            .map(FileHandle)?;
        Ok((owned_config, instance))
    }

    fn open_mode(&self, first: bool, role: PipeStreamRole, overlapped: bool) -> u32 {
        let mut open_mode = 0_u32;
        open_mode |= role.direction_as_server().to::<u32>();
        if first {
            open_mode |= FILE_FLAG_FIRST_PIPE_INSTANCE;
        }
        if self.write_through {
            open_mode |= FILE_FLAG_WRITE_THROUGH;
        }
        if overlapped {
            open_mode |= FILE_FLAG_OVERLAPPED;
        }
        open_mode
    }
    fn pipe_mode(&self, read_mode: Option<PipeMode>, nonblocking: bool) -> u32 {
        let mut pipe_mode = 0_u32;
        pipe_mode |= self.mode.to_pipe_type();
        pipe_mode |= read_mode.map_or(0, PipeMode::to_readmode);
        if nonblocking {
            pipe_mode |= PIPE_NOWAIT;
        }
        if !self.accept_remote {
            pipe_mode |= PIPE_REJECT_REMOTE_CLIENTS;
        }
        pipe_mode
    }
}
impl Default for PipeListenerOptions<'_> {
    #[inline(always)]
    fn default() -> Self {
        Self::new()
    }
}

fn block_on_connect(handle: BorrowedHandle<'_>) -> io::Result<()> {
    let success = unsafe { ConnectNamedPipe(get_borrowed(handle), ptr::null_mut()) != 0 };
    if success {
        Ok(())
    } else {
        let last_error = io::Error::last_os_error();
        if last_error.raw_os_error() == Some(ERROR_PIPE_CONNECTED as i32) {
            Ok(())
        } else {
            Err(last_error)
        }
    }
}<|MERGE_RESOLUTION|>--- conflicted
+++ resolved
@@ -1,5 +1,5 @@
 use super::{path_conversion, pipe_mode, PipeMode, PipeModeTag, PipeStream, PipeStreamRole, RawPipeStream};
-use crate::os::windows::{c_wrappers::init_security_attributes, get_borrowed, winprelude::*, FileHandle};
+use crate::os::windows::{c_wrappers::init_security_attributes, winprelude::*, FileHandle};
 use std::{
     borrow::Cow,
     ffi::OsStr,
@@ -107,7 +107,7 @@
     fn create_instance(&self, nonblocking: bool) -> io::Result<FileHandle> {
         self.config
             .create_instance(false, nonblocking, false, Self::STREAM_ROLE, Rm::MODE)
-            .map(FileHandle)
+            .map(FileHandle::from)
     }
 }
 impl<Rm: PipeModeTag, Sm: PipeModeTag> Debug for PipeListener<Rm, Sm> {
@@ -121,7 +121,7 @@
 }
 impl<Rm: PipeModeTag, Sm: PipeModeTag> From<PipeListener<Rm, Sm>> for OwnedHandle {
     fn from(p: PipeListener<Rm, Sm>) -> Self {
-        p.stored_instance.into_inner().expect("unexpected lock poison").0
+        p.stored_instance.into_inner().expect("unexpected lock poison").into()
     }
 }
 
@@ -169,25 +169,14 @@
     pub write_through: bool,
     /// Enables remote machines to connect to the named pipe over the network.
     pub accept_remote: bool,
-<<<<<<< HEAD
     /// Specifies how big the input buffer should be. The system will automatically adjust this size
     /// to align it as required or clip it by the minimum or maximum buffer size.
-    pub input_buffer_size_hint: DWORD,
+    pub input_buffer_size_hint: u32,
     /// Specifies how big the output buffer should be. The system will automatically adjust this
     /// size to align it as required or clip it by the minimum or maximum buffer size.
-    pub output_buffer_size_hint: DWORD,
+    pub output_buffer_size_hint: u32,
     /// The default timeout clients use when connecting. Used unless another timeout is specified
     /// when waiting by a client.
-=======
-    /// Specifies how big the input buffer should be. The system will automatically adjust this size to align it as
-    /// required or clip it by the minimum or maximum buffer size.
-    pub input_buffer_size_hint: u32,
-    /// Specifies how big the output buffer should be. The system will automatically adjust this size to align it as
-    /// required or clip it by the minimum or maximum buffer size.
-    pub output_buffer_size_hint: u32,
-    /// The default timeout clients use when connecting. Used unless another timeout is specified when waiting by a
-    /// client.
->>>>>>> 2559b2d8
     // TODO use WaitTimeout struct
     pub wait_timeout: NonZeroU32,
 }
@@ -353,7 +342,7 @@
 
         let instance = self
             .create_instance(true, self.nonblocking, false, role, read_mode)
-            .map(FileHandle)?;
+            .map(FileHandle::from)?;
         Ok((owned_config, instance))
     }
 
@@ -392,7 +381,7 @@
 }
 
 fn block_on_connect(handle: BorrowedHandle<'_>) -> io::Result<()> {
-    let success = unsafe { ConnectNamedPipe(get_borrowed(handle), ptr::null_mut()) != 0 };
+    let success = unsafe { ConnectNamedPipe(handle.as_int_handle(), ptr::null_mut()) != 0 };
     if success {
         Ok(())
     } else {
